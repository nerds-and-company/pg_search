--- conflicted
+++ resolved
@@ -1,17 +1,17 @@
 # pg_search changelog
 
+## 2.3.6.nerds
+
+* Sortable search documents per language. (Ammar Ghaus)
+
 ## 2.3.6
 
-<<<<<<< HEAD
-* Sortable search documents per language. (Ammar Ghaus)
-=======
 * Drop support for Ruby 2.5
 * Support Ruby 3.1
 * Support Active Record 7.0
 * Don't require `:against` if `:tsvector_column` is specified (Travis Hunter)
 * Optionally disable transaction when rebuilding documents (Travis Hunter)
 * Preserve columns when chaining ::with_pg_search_highlight (jcsanti)
->>>>>>> 38b314a6
 
 ## 2.3.5
 
